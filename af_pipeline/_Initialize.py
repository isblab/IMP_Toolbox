--- conflicted
+++ resolved
@@ -45,13 +45,9 @@
         self.avg_pae = self.dataparser.get_avg_pae(pae=self.pae)
         self.contact_probs_mat = self.dataparser.get_contact_probs_mat(data=data)
         if self.contact_probs_mat is not None:
-<<<<<<< HEAD
-            self.avg_contact_probs_mat = self.dataparser.get_avg_contact_probs_mat(contact_probs_mat=self.contact_probs_mat)
-=======
             self.avg_contact_probs_mat = self.dataparser.get_avg_contact_probs_mat(
                 contact_probs_mat=self.contact_probs_mat
             )
->>>>>>> a1b537b7
 
         if self.struct_file_path:
             self.token_chain_ids, self.token_res_ids = self.structureparser.get_token_chain_res_ids()
